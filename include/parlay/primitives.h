--- conflicted
+++ resolved
@@ -14,10 +14,6 @@
 #include <type_traits>
 #include <utility>
 
-<<<<<<< HEAD
-  #include "internal/get_time.h"
-=======
->>>>>>> e1b1f17e
 #include "internal/counting_sort.h"
 #include "internal/integer_sort.h"
 #include "internal/group_by.h"            // IWYU pragma: export
@@ -27,15 +23,7 @@
 #include "internal/sequence_ops.h"        // IWYU pragma: export
 #include "internal/sample_sort.h"
 
-<<<<<<< HEAD
-#include "internal/delayed/filter_op.h"
-#include "internal/delayed/scan.h"
-#include "internal/delayed/terminal.h"
-#include "internal/delayed/zip.h"
-
-=======
 #include "delayed.h"
->>>>>>> e1b1f17e
 #include "delayed_sequence.h"
 #include "monoid.h"                       // IWYU pragma: export
 #include "parallel.h"
@@ -160,7 +148,6 @@
 auto scan(R&& r, LegacyMonoid m) {
   static_assert(is_random_access_range_v<R>);
   return parlay::scan(make_slice(r), legacy_monoid_adapter(std::move(m)));
-<<<<<<< HEAD
 }
 
 template<typename R, typename Monoid,
@@ -176,30 +163,10 @@
 auto scan_inclusive(R&& r, LegacyMonoid m) {
   static_assert(is_random_access_range_v<R>);
   return parlay::scan_inclusive(std::forward<R>(r), legacy_monoid_adapter(std::move(m)));
-=======
->>>>>>> e1b1f17e
 }
 
 template<typename R, typename Monoid,
          std::enable_if_t<is_monoid_v<Monoid>, int> = 0>
-<<<<<<< HEAD
-=======
-auto scan_inclusive(R&& r, Monoid&& m) {
-  static_assert(is_random_access_range_v<R>);
-  static_assert(is_monoid_for_v<Monoid, range_reference_type_t<R>>);
-  return internal::scan(make_slice(r), std::forward<Monoid>(m), internal::fl_scan_inclusive).first;
-}
-
-template<typename R, typename LegacyMonoid,
-         std::enable_if_t<!is_monoid_v<LegacyMonoid> && is_legacy_monoid_v<LegacyMonoid>, int> = 0>
-auto scan_inclusive(R&& r, LegacyMonoid m) {
-  static_assert(is_random_access_range_v<R>);
-  return parlay::scan_inclusive(std::forward<R>(r), legacy_monoid_adapter(std::move(m)));
-}
-
-template<typename R, typename Monoid,
-         std::enable_if_t<is_monoid_v<Monoid>, int> = 0>
->>>>>>> e1b1f17e
 auto scan_inplace(R&& r, Monoid&& m) {
   static_assert(is_random_access_range_v<R>);
   static_assert(is_monoid_for_v<Monoid, range_reference_type_t<R>>);
@@ -514,8 +481,6 @@
   return internal::count_sort_inplace(make_slice(in), keys, num_buckets);
 }
 
-<<<<<<< HEAD
-=======
 template<typename Range>
 [[nodiscard]] auto counting_sort_by_keys(Range&& in, size_t num_buckets) {
   static_assert(is_random_access_range_v<Range>);
@@ -526,7 +491,6 @@
   return internal::count_sort(make_slice(values), delayed::keys_view(in), num_buckets);
 }
 
->>>>>>> e1b1f17e
 /* -------------------- Internal count and find -------------------- */
 
 namespace internal {
@@ -1273,10 +1237,6 @@
   static_assert(std::is_invocable_r_v<bool, Compare, range_reference_type_t<Range>, range_reference_type_t<Range>>);
 
   size_t n = parlay::size(in);
-<<<<<<< HEAD
-  std::cout << n << std::endl;
-=======
->>>>>>> e1b1f17e
   if (n <= 1000) return parlay::sort(std::forward<Range>(in), std::forward<Compare>(less))[k];
 
   auto it = std::begin(in);
@@ -1290,41 +1250,21 @@
   auto pivots = parlay::sort(parlay::tabulate(sample_size*over, [&] (size_t i) {
     auto r = gen[i];
     return it[dis(r)];
-<<<<<<< HEAD
-  }));
-  pivots = parlay::tabulate(sample_size,[&] (size_t i) { return pivots[i*over]; });
-
-  
-  parlay::internal::timer t;
-=======
   }), less);
   pivots = parlay::tabulate(sample_size,[&] (size_t i) { return pivots[i*over]; });
 
->>>>>>> e1b1f17e
   // Determine which of the 32 buckets each key belongs in
   internal::heap_tree ss(pivots);
   auto ids = parlay::tabulate(n, [&] (long i) -> unsigned char {
     return ss.rank(it[i], less);});
 
-<<<<<<< HEAD
-  t.next("a");
   // Count how many in keys are each bucket
   auto sums = parlay::histogram_by_index(ids, sample_size+1);
-  t.next("b");
-
-=======
-  // Count how many in keys are each bucket
-  auto sums = parlay::histogram_by_index(ids, sample_size+1);
->>>>>>> e1b1f17e
   
   // find which bucket k belongs in, and pack the keys in that bucket into next
   auto [offsets, total] = parlay::scan(sums);
   auto id = std::upper_bound(offsets.begin(), offsets.end(), k) - offsets.begin() - 1;
   auto next = parlay::pack(in, parlay::delayed_map(ids, [=] (auto b) {return b == id;}));
-<<<<<<< HEAD
-  t.next("c");
-=======
->>>>>>> e1b1f17e
   
   // recurse on much smaller set, adjusting k as needed
   return kth_smallest_copy(next, k - offsets[id], less);
