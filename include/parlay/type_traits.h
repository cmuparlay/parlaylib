--- conflicted
+++ resolved
@@ -57,8 +57,6 @@
 template<bool Const, typename T>
 using maybe_const_t = typename maybe_const<Const, T>::type;
 
-<<<<<<< HEAD
-=======
 // Provides the member type std::decay_t<T> if Decay is
 // true, otherwise provides the member type T
 template<bool Decay, typename T>
@@ -68,7 +66,6 @@
 template<bool Decay, typename T>
 using maybe_decay_t = typename maybe_decay<Decay, T>::type;
 
->>>>>>> e1b1f17e
 // Provides the member value true if the given type is an instance of std::optional
 template <typename T>
 struct is_optional : std::false_type {};
@@ -137,8 +134,6 @@
 template<typename BinaryOperator_, typename T1, typename T2 = T1&&>
 inline constexpr bool is_binary_operator_for_v = is_binary_operator_for<BinaryOperator_, T1, T2>::value;
 
-<<<<<<< HEAD
-=======
 // Defines the member value true if T is a pair or a tuple of length two
 template<typename T, typename = void>
 struct is_pair : public std::false_type {};
@@ -154,7 +149,6 @@
 template<typename T>
 inline constexpr bool is_pair_v = is_pair<T>::value;
 
->>>>>>> e1b1f17e
 /*  --------------------- Priority tags. -------------------------
     Priority tags are an easy way to force template resolution to
     pick the "best" option in the presence of multiple valid
