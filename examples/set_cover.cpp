--- conflicted
+++ resolved
@@ -1,17 +1,9 @@
 #include <iostream>
 #include <string>
 
-<<<<<<< HEAD
 #include "parlay/parallel.h"
 #include "parlay/primitives.h"
 #include "parlay/sequence.h"
-=======
-#include <parlay/parallel.h>
-#include <parlay/primitives.h>
-#include <parlay/sequence.h>
-#include <parlay/random.h>
-#include <parlay/range.h>
->>>>>>> 61f81b17
 
 #include "set_cover.h"
 #include "helper/graph_utils.h"
@@ -63,12 +55,6 @@
       t.next("set cover");
     }
     if (check(r, S, n)) std::cout << "all elements covered!" << std::endl;
-<<<<<<< HEAD
-    long total = parlay::reduce(parlay::map(S, [] (auto s) {return s.size();}));
-=======
-    long total = parlay::reduce(parlay::map(S, parlay::size_of()));
-    std::cout << "sum of set sizes = " << total << std::endl;
->>>>>>> 61f81b17
     std::cout << "set cover size = " << r.size() << std::endl;
   }
 }
