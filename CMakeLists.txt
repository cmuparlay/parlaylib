# -------------------------------------------------------------------
#                      Build system for ParlayLib
# -------------------------------------------------------------------
# Requirements:
#   - CMake version 3.14+
# -------------------------------------------------------------------

cmake_minimum_required(VERSION 3.14)
<<<<<<< HEAD
project(PARLAY VERSION 2.2.4
=======

project(PARLAY VERSION 2.3.1
>>>>>>> 36459f42
        DESCRIPTION "A collection of parallel algorithms and other support for parallelism in C++"
        LANGUAGES CXX)

include(CheckCXXCompilerFlag)
include(GNUInstallDirs)

# Set a default build type
if(NOT CMAKE_BUILD_TYPE)
  set(CMAKE_BUILD_TYPE "Debug" CACHE STRING "Build type (Debug Release RelWithDebInfo MinSizeRel)" FORCE)
  message(STATUS "No build type specified. Defaulted to DEBUG.")
  message(STATUS "To specify a build type, add -DCMAKE_BUILD_TYPE=<DEBUG/RELEASE/RELWITHDEBINFO/MINSIZEREL>")
endif(NOT CMAKE_BUILD_TYPE)

# Make sure -fno-omit-frame-pointer is set for profiling
if(NOT MSVC)
  set(CMAKE_CXX_FLAGS_RELWITHDEBINFO "${CMAKE_CXX_FLAGS_RELWITHDEBINFO} -fno-omit-frame-pointer")
else()
  set(CMAKE_CXX_FLAGS_RELWITHDEBINFO "${CMAKE_CXX_FLAGS_RELWITHDEBINFO} /Oy-")
endif()

message(STATUS "PARLAY VERSION ${PARLAY_VERSION}")
message(STATUS "---------------------------- General configuration -----------------------------")
message(STATUS "CMake Generator:                ${CMAKE_GENERATOR}")
message(STATUS "Compiler:                       ${CMAKE_CXX_COMPILER_ID} ${CMAKE_CXX_COMPILER_VERSION}")
message(STATUS "Build type:                     ${CMAKE_BUILD_TYPE}")
message(STATUS "CMAKE_CXX_FLAGS:                ${CMAKE_CXX_FLAGS}")
message(STATUS "CMAKE_CXX_FLAGS_DEBUG:          ${CMAKE_CXX_FLAGS_DEBUG}")
message(STATUS "CMAKE_CXX_FLAGS_RELEASE:        ${CMAKE_CXX_FLAGS_RELEASE}")
message(STATUS "CMAKE_CXX_FLAGS_RELWITHDEBINFO: ${CMAKE_CXX_FLAGS_RELWITHDEBINFO}")
message(STATUS "CMAKE_EXE_LINKER_FLAGS          ${CMAKE_EXE_LINKER_FLAGS}")
message(STATUS "CMAKE_INSTALL_PREFIX:           ${CMAKE_INSTALL_PREFIX}" )

# Set module path
list(APPEND CMAKE_MODULE_PATH "${PARLAY_SOURCE_DIR}/cmake")

# -------------------------------------------------------------------
#                       Library definition

add_library(parlay INTERFACE)
set(PARLAY_INCLUDE_DIR "${PARLAY_SOURCE_DIR}/include")
target_include_directories(parlay INTERFACE
  $<BUILD_INTERFACE:${PARLAY_INCLUDE_DIR}>
  $<INSTALL_INTERFACE:${CMAKE_INSTALL_INCLUDEDIR}>)

option(PARLAY_USE_CXX_20 "Require Parlay to build with C++20")
if (PARLAY_USE_CXX_20)
  target_compile_features(parlay INTERFACE cxx_std_20)
else()
  target_compile_features(parlay INTERFACE cxx_std_17)
endif()

# Link against system threads
find_package(Threads REQUIRED)
target_link_libraries(parlay INTERFACE Threads::Threads)


message(STATUS "-------------------------------- Library options ------------------------------")

# -------------------------------------------------------------------
#                Enable/disable elastic parallelism

option(PARLAY_ELASTIC_PARALLELISM "Enable elastic parallelism" On)

# -------------------------------------------------------------------
#              Support for alternative parallel runtimes

option(PARLAY_CILKPLUS "Enable integration with CilkPlus")
option(PARLAY_OPENCILK "Enable integration with OpenCilk")
option(PARLAY_OPENMP "Enable integration with OpenMP")
option(PARLAY_TBB "Enable integration with TBB")
option(PARLAY_SEQUENTIAL "Run Parlay with no parallelism")

if (PARLAY_CILKPLUS)
  message(STATUS "Parlay CilkPlus integration enabled")
  check_cxx_compiler_flag("-fcilkplus" CILKPLUS_SUPPORT)
  if(CILKPLUS_SUPPORT)
    target_compile_definitions(parlay INTERFACE PARLAY_CILKPLUS)
    target_compile_options(parlay INTERFACE "-fcilkplus")
    target_link_options(parlay INTERFACE "-fcilkplus")
  else()
    message(FATAL_ERROR "You are trying to enable CilkPlus integration, but your compiler does not support CilkPlus.
                         You'll need to switch to a compiler that does, or turn it off (-DPARLAY_CILKPLUS=Off)")
  endif()

elseif(PARLAY_OPENCILK)
  message(STATUS "Parlay OpenCilk integration enabled")
  check_cxx_compiler_flag("-fopencilk" OPENCILK_SUPPORT)
  if(OPENCILK_SUPPORT)
    target_compile_definitions(parlay INTERFACE PARLAY_OPENCILK)
    target_compile_options(parlay INTERFACE "-fopencilk")
    target_link_options(parlay INTERFACE "-fopencilk")
  else()
    message(FATAL_ERROR "You are trying to enable OpenCilk integration, but your compiler does not support OpenCilk.
                         You'll need to switch to a compiler that does, or turn it off (-PARLAY_OPENCILK=Off)")
  endif()
elseif(PARLAY_OPENMP)
  message(STATUS "Parlay OpenMP integration enabled")
  find_package(OpenMP)
  if(OpenMP_CXX_FOUND)
    target_compile_definitions(parlay INTERFACE PARLAY_OPENMP)
    target_link_libraries(parlay INTERFACE OpenMP::OpenMP_CXX)
  else()
    message(FATAL_ERROR "You are trying to enable OpenMP integration, but your compiler does not support OpenMP, or
                         maybe you don't have OpenMP installed. Fix this, or turn it off (-PARLAY_OPENMP=Off)")
  endif()
elseif(PARLAY_TBB)
  message(STATUS "Parlay TBB integration enabled")
  find_package(TBB)
  if(TBB_FOUND)
    target_compile_definitions(parlay INTERFACE PARLAY_TBB)
    target_link_libraries(parlay INTERFACE TBB::tbb)
  else()
    message(FATAL_ERROR "You are trying to enable TBB integration, but the TBB library could not be found. Install it,
                         point CMake towards where you have it installed, or turn it off (-PARLAY_TBB=Off)")
  endif()
elseif(PARLAY_SEQUENTIAL)
  message(STATUS "Parlay sequential mode enabled (no parallelism!!)")
  target_compile_definitions(parlay INTERFACE PARLAY_SEQUENTIAL)
else()
  message(STATUS "Using Parlay scheduler. Switch with -DPARLAY_{CILKPLUS,OPENCILK,OPENMP,TBB}=On")
  if (PARLAY_ELASTIC_PARALLELISM)
    message(STATUS "Elastic parallelism enabled. Disable with -DPARLAY_ELASTIC_PARALLELISM=Off")
    target_compile_definitions(parlay INTERFACE PARLAY_ELASTIC_PARALLELISM=true)
    
    # On Windows we need to link against synchronization.lib for WaitOnAddress
    if (WIN32)
      target_link_libraries(parlay INTERFACE synchronization)
    endif()
  else()
    message(STATUS "Elastic parallelism disabled. Enable with -DPARLAY_ELASTIC_PARALLELISM=On")
    target_compile_definitions(parlay INTERFACE PARLAY_ELASTIC_PARALLELISM=false)
  endif()
endif()


# -------------------------------------------------------------------
#                         Installation

install(TARGETS parlay
        EXPORT parlay_Targets
        ARCHIVE DESTINATION ${CMAKE_INSTALL_LIBDIR}
        LIBRARY DESTINATION ${CMAKE_INSTALL_LIBDIR}
        RUNTIME DESTINATION ${CMAKE_INSTALL_BINDIR})
        
include(CMakePackageConfigHelpers)
write_basic_package_version_file("ParlayConfigVersion.cmake"
                                 VERSION ${PROJECT_VERSION}
                                 COMPATIBILITY SameMajorVersion)
                                 
configure_package_config_file(
  "${PROJECT_SOURCE_DIR}/cmake/ParlayConfig.cmake.in"
  "${PROJECT_BINARY_DIR}/ParlayConfig.cmake"
  INSTALL_DESTINATION
  ${CMAKE_INSTALL_DATAROOTDIR}/parlay/cmake)

install(EXPORT parlay_Targets
        FILE ParlayTargets.cmake
        NAMESPACE Parlay::
        DESTINATION ${CMAKE_INSTALL_DATAROOTDIR}/parlay/cmake)
        
install(FILES "${PROJECT_BINARY_DIR}/ParlayConfig.cmake"
              "${PROJECT_BINARY_DIR}/ParlayConfigVersion.cmake"
        DESTINATION ${CMAKE_INSTALL_DATAROOTDIR}/parlay/cmake)
        
install(DIRECTORY ${PARLAY_INCLUDE_DIR}/parlay DESTINATION include)

# -------------------------------------------------------------------
#                       Static analysis

message(STATUS "------------------------------- Static Analysis --------------------------------")
add_subdirectory(analysis)

# -------------------------------------------------------------------
#                         Unit tests

message(STATUS "---------------------------------- Unit Tests ----------------------------------")

# User option to build unit tests
option(PARLAY_TEST  "Build unit tests"       OFF)

if (PARLAY_TEST)
  # Set CMake options for GoogleTest
  set(gtest_force_shared_crt ON CACHE BOOL "" FORCE)
  set(INSTALL_GTEST OFF CACHE BOOL "" FORCE)
  set(BUILD_GMOCK OFF CACHE BOOL "" FORCE)
  set(gtest_disable_pthreads ON CACHE BOOL "" FORCE)

  # Download and configure GoogleTest
  include(FetchContent)
  FetchContent_Declare(googletest
    GIT_REPOSITORY  https://github.com/google/googletest.git
    GIT_TAG         main
  )
  FetchContent_GetProperties(googletest)
  if(NOT googletest_POPULATED)
    message(STATUS "testing: Configuring GoogleTest")
    FetchContent_Populate(googletest)  
    set(CMAKE_SUPPRESS_DEVELOPER_WARNINGS 1 CACHE BOOL "")
    add_subdirectory(${googletest_SOURCE_DIR}
                     ${googletest_BINARY_DIR}
                     EXCLUDE_FROM_ALL)
  endif()

  # Include test targets
  message(STATUS "testing: Enabled")
  include(CTest)
  add_subdirectory(test)

else()
  message(STATUS "testing: Disabled (enable with -DPARLAY_TEST=On)")
endif()

# -------------------------------------------------------------------
#                       Benchmarks

message(STATUS "---------------------------------- Benchmarks ----------------------------------")

# User option to build benchmarks
option(PARLAY_BENCHMARK    "Build microbenchmarks"  OFF)

if (PARLAY_BENCHMARK)
  # Benchmark should not run its own unit tests
  set(BENCHMARK_ENABLE_TESTING OFF CACHE BOOL "" FORCE)
  set(BENCHMARK_ENABLE_GTEST_TESTS OFF CACHE BOOL "" FORCE)

  # Download Benchmark library
  include(FetchContent)
  FetchContent_Declare(benchmark
    GIT_REPOSITORY  https://github.com/google/benchmark.git
    GIT_TAG         v1.7.1
  )
  FetchContent_GetProperties(benchmark)
  if(NOT benchmark_POPULATED)
    message(STATUS "benchmarks: Configuring Google Benchmark")
    FetchContent_Populate(benchmark)
    set(CMAKE_SUPPRESS_DEVELOPER_WARNINGS 1 CACHE BOOL "")
    add_subdirectory(${benchmark_SOURCE_DIR}
                     ${benchmark_BINARY_DIR}
                     EXCLUDE_FROM_ALL)
  endif()

  # Include benchmark targets
  message(STATUS "benchmarks: Enabled")
  add_subdirectory(benchmark)

else()
  message(STATUS "benchmarks: Disabled (enable with -DPARLAY_BENCHMARK=On)")
endif()

# -------------------------------------------------------------------
#                          Examples

message(STATUS "----------------------------------- Examples -----------------------------------")

# User option to build examples
option(PARLAY_EXAMPLES    "Build examples"  OFF)

if (PARLAY_EXAMPLES)
  message(STATUS "examples: Enabled")
  add_subdirectory(examples)
else()
  message(STATUS "examples: Disabled (enable with -DPARLAY_EXAMPLES=On)")
endif()

option(PARLAY_EXAMPLE_DATA  "Download example data"  OFF)

if (PARLAY_EXAMPLE_DATA)
  message(STATUS "example data: On")
  include(FetchContent)
  FetchContent_Declare(
    exampleData
    URL http://www.cs.cmu.edu/~parlay/data.tar.gz
    SOURCE_DIR ${CMAKE_CURRENT_BINARY_DIR}/data
  )
  FetchContent_MakeAvailable(exampleData)
else()
  message(STATUS "example data: Off (add -DPARLAY_EXAMPLE_DATA=On to download)")
endif()<|MERGE_RESOLUTION|>--- conflicted
+++ resolved
@@ -6,12 +6,7 @@
 # -------------------------------------------------------------------
 
 cmake_minimum_required(VERSION 3.14)
-<<<<<<< HEAD
-project(PARLAY VERSION 2.2.4
-=======
-
-project(PARLAY VERSION 2.3.1
->>>>>>> 36459f42
+project(PARLAY VERSION 2.3.2
         DESCRIPTION "A collection of parallel algorithms and other support for parallelism in C++"
         LANGUAGES CXX)
 
