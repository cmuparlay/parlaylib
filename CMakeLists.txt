# -------------------------------------------------------------------
#                      Build system for ParlayLib
# -------------------------------------------------------------------
# Requirements:
#   - CMake version 3.14+
# -------------------------------------------------------------------

<<<<<<< HEAD
cmake_minimum_required(VERSION 3.13)
=======
cmake_minimum_required(VERSION 3.14)
>>>>>>> e1b1f17e
project(PARLAY VERSION 2.0.0
        DESCRIPTION "A collection of parallel algorithms and other support for parallelism in C++"
        LANGUAGES CXX)

include(CheckCXXCompilerFlag)
include(GNUInstallDirs)

# Set a default build type
if(NOT CMAKE_BUILD_TYPE)
  set(CMAKE_BUILD_TYPE "Debug" CACHE STRING "Build type (Debug Release RelWithDebInfo MinSizeRel)" FORCE)
  message(STATUS "No build type specified. Defaulted to DEBUG.")
  message(STATUS "To specify a build type, add -DCMAKE_BUILD_TYPE=<DEBUG/RELEASE/RELWITHDEBINFO/MINSIZEREL>")
endif(NOT CMAKE_BUILD_TYPE)

# Make sure -fno-omit-frame-pointer is set for profiling
if(NOT MSVC)
  set(CMAKE_CXX_FLAGS_RELWITHDEBINFO "${CMAKE_CXX_FLAGS_RELWITHDEBINFO} -fno-omit-frame-pointer")
else()
  set(CMAKE_CXX_FLAGS_RELWITHDEBINFO "${CMAKE_CXX_FLAGS_RELWITHDEBINFO} /Oy-")
endif()

message(STATUS "--------------- General configuration -------------")
message(STATUS "CMake Generator:                ${CMAKE_GENERATOR}")
message(STATUS "Compiler:                       ${CMAKE_CXX_COMPILER_ID} ${CMAKE_CXX_COMPILER_VERSION}")
message(STATUS "Build type:                     ${CMAKE_BUILD_TYPE}")
message(STATUS "CMAKE_CXX_FLAGS:                ${CMAKE_CXX_FLAGS}")
message(STATUS "CMAKE_CXX_FLAGS_DEBUG:          ${CMAKE_CXX_FLAGS_DEBUG}")
message(STATUS "CMAKE_CXX_FLAGS_RELEASE:        ${CMAKE_CXX_FLAGS_RELEASE}")
message(STATUS "CMAKE_CXX_FLAGS_RELWITHDEBINFO: ${CMAKE_CXX_FLAGS_RELWITHDEBINFO}")
message(STATUS "CMAKE_EXE_LINKER_FLAGS          ${CMAKE_EXE_LINKER_FLAGS}")
message(STATUS "CMAKE_INSTALL_PREFIX:           ${CMAKE_INSTALL_PREFIX}" )

# Set module path
list(APPEND CMAKE_MODULE_PATH "${PARLAY_SOURCE_DIR}/cmake")

# -------------------------------------------------------------------
#                       Library definition

add_library(parlay INTERFACE)
set(PARLAY_INCLUDE_DIR "${PARLAY_SOURCE_DIR}/include")
target_include_directories(parlay INTERFACE
  $<BUILD_INTERFACE:${PARLAY_INCLUDE_DIR}>
  $<INSTALL_INTERFACE:${CMAKE_INSTALL_INCLUDEDIR}>)
target_compile_features(parlay INTERFACE cxx_std_17)

# Link against system threads
find_package(Threads REQUIRED)
target_link_libraries(parlay INTERFACE Threads::Threads)

# -------------------------------------------------------------------
#                         Installation

install(TARGETS parlay
        EXPORT parlay_Targets
        ARCHIVE DESTINATION ${CMAKE_INSTALL_LIBDIR}
        LIBRARY DESTINATION ${CMAKE_INSTALL_LIBDIR}
        RUNTIME DESTINATION ${CMAKE_INSTALL_BINDIR})
        
include(CMakePackageConfigHelpers)
write_basic_package_version_file("ParlayConfigVersion.cmake"
                                 VERSION ${PROJECT_VERSION}
                                 COMPATIBILITY SameMajorVersion)
                                 
configure_package_config_file(
  "${PROJECT_SOURCE_DIR}/cmake/ParlayConfig.cmake.in"
  "${PROJECT_BINARY_DIR}/ParlayConfig.cmake"
  INSTALL_DESTINATION
  ${CMAKE_INSTALL_DATAROOTDIR}/parlay/cmake)

install(EXPORT parlay_Targets
        FILE ParlayTargets.cmake
        NAMESPACE Parlay::
        DESTINATION ${CMAKE_INSTALL_DATAROOTDIR}/parlay/cmake)
        
install(FILES "${PROJECT_BINARY_DIR}/ParlayConfig.cmake"
              "${PROJECT_BINARY_DIR}/ParlayConfigVersion.cmake"
        DESTINATION ${CMAKE_INSTALL_DATAROOTDIR}/parlay/cmake)
        
install(DIRECTORY ${PARLAY_INCLUDE_DIR}/parlay DESTINATION include)

# -------------------------------------------------------------------
#                       Static analysis

message(STATUS "-------------------------- Static Analysis ------------------------")
add_subdirectory(analysis)

# -------------------------------------------------------------------
#                         Unit tests

message(STATUS "-------------------------- Unit Tests ------------------------")

# User option to build unit tests
option(PARLAY_TEST  "Build unit tests"       OFF)

if (PARLAY_TEST)
  # Set CMake options for GoogleTest
  set(gtest_force_shared_crt ON CACHE BOOL "" FORCE)
  set(INSTALL_GTEST OFF CACHE BOOL "" FORCE)
  set(BUILD_GMOCK OFF CACHE BOOL "" FORCE)
  set(gtest_disable_pthreads ON CACHE BOOL "" FORCE)

  # Download and configure GoogleTest
  include(FetchContent)
  FetchContent_Declare(googletest
    GIT_REPOSITORY  https://github.com/google/googletest.git
    GIT_TAG         main
  )
  FetchContent_GetProperties(googletest)
  if(NOT googletest_POPULATED)
    message(STATUS "testing: Configuring GoogleTest")
    FetchContent_Populate(googletest)  
    set(CMAKE_SUPPRESS_DEVELOPER_WARNINGS 1 CACHE BOOL "")
    add_subdirectory(${googletest_SOURCE_DIR}
                     ${googletest_BINARY_DIR}
                     EXCLUDE_FROM_ALL)
  endif()

  # Include test targets
  message(STATUS "testing: Enabled")
  include(CTest)
  add_subdirectory(test)

else()
  message(STATUS "testing: Disabled (enable with -DPARLAY_TEST=On)")
endif()

# -------------------------------------------------------------------
#                       Benchmarks

message(STATUS "------------------- Benchmarks --------------------")

# User option to build benchmarks
option(PARLAY_BENCHMARK    "Build microbenchmarks"  OFF)

if (PARLAY_BENCHMARK)
  # Benchmark should not run its own unit tests
  set(BENCHMARK_ENABLE_TESTING OFF CACHE BOOL "" FORCE)
  set(BENCHMARK_ENABLE_GTEST_TESTS OFF CACHE BOOL "" FORCE)

  # Download Benchmark library
  include(FetchContent)
  FetchContent_Declare(benchmark
    GIT_REPOSITORY  https://github.com/google/benchmark
    GIT_TAG         main
  )
  FetchContent_GetProperties(benchmark)
  if(NOT benchmark_POPULATED)
    message(STATUS "benchmarks: Configuring Google Benchmark")
    FetchContent_Populate(benchmark)
    set(CMAKE_SUPPRESS_DEVELOPER_WARNINGS 1 CACHE BOOL "")
    add_subdirectory(${benchmark_SOURCE_DIR}
                     ${benchmark_BINARY_DIR}
                     EXCLUDE_FROM_ALL)
  endif()

  # Include benchmark targets
  message(STATUS "benchmarks: Enabled")
  add_subdirectory(benchmark)

else()
  message(STATUS "benchmarks: Disabled (enable with -DPARLAY_BENCHMARK=On)")
endif()

<<<<<<< HEAD
add_subdirectory(examples)
=======
# -------------------------------------------------------------------
#                          Examples

message(STATUS "------------------- Examples --------------------")

# User option to build benchmarks
option(PARLAY_EXAMPLES    "Build examples"  OFF)

if (PARLAY_EXAMPLES)
  message(STATUS "examples: Enabled")
  add_subdirectory(examples)
else()
  message(STATUS "examples: Disabled (enable with -DPARLAY_EXAMPLES=On)")
endif()

option(PARLAY_EXAMPLE_DATA  "Download example data"  OFF)

if (PARLAY_EXAMPLE_DATA)
  message(STATUS "example data: On")
  FetchContent_Declare(
    exampleData
    URL http://www.cs.cmu.edu/~parlay/data.tar.gz
    SOURCE_DIR ${CMAKE_CURRENT_BINARY_DIR}/data
  )
  FetchContent_MakeAvailable(exampleData)
else()
  message(STATUS "example data: Off (add -DPARLAY_EXAMPLE_DATA=On to download)")
endif()
>>>>>>> e1b1f17e
<|MERGE_RESOLUTION|>--- conflicted
+++ resolved
@@ -5,11 +5,7 @@
 #   - CMake version 3.14+
 # -------------------------------------------------------------------
 
-<<<<<<< HEAD
-cmake_minimum_required(VERSION 3.13)
-=======
 cmake_minimum_required(VERSION 3.14)
->>>>>>> e1b1f17e
 project(PARLAY VERSION 2.0.0
         DESCRIPTION "A collection of parallel algorithms and other support for parallelism in C++"
         LANGUAGES CXX)
@@ -173,9 +169,6 @@
   message(STATUS "benchmarks: Disabled (enable with -DPARLAY_BENCHMARK=On)")
 endif()
 
-<<<<<<< HEAD
-add_subdirectory(examples)
-=======
 # -------------------------------------------------------------------
 #                          Examples
 
@@ -203,5 +196,4 @@
   FetchContent_MakeAvailable(exampleData)
 else()
   message(STATUS "example data: Off (add -DPARLAY_EXAMPLE_DATA=On to download)")
-endif()
->>>>>>> e1b1f17e
+endif()