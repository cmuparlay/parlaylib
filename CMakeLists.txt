# -------------------------------------------------------------------
#                      Build system for ParlayLib
# -------------------------------------------------------------------
# Requirements:
#   - CMake version 3.14+
# -------------------------------------------------------------------

cmake_minimum_required(VERSION 3.14)
project(PARLAY VERSION 2.1.3
        DESCRIPTION "A collection of parallel algorithms and other support for parallelism in C++"
        LANGUAGES CXX)

include(CheckCXXCompilerFlag)
include(GNUInstallDirs)

# Set a default build type
if(NOT CMAKE_BUILD_TYPE)
  set(CMAKE_BUILD_TYPE "Debug" CACHE STRING "Build type (Debug Release RelWithDebInfo MinSizeRel)" FORCE)
  message(STATUS "No build type specified. Defaulted to DEBUG.")
  message(STATUS "To specify a build type, add -DCMAKE_BUILD_TYPE=<DEBUG/RELEASE/RELWITHDEBINFO/MINSIZEREL>")
endif(NOT CMAKE_BUILD_TYPE)

# Make sure -fno-omit-frame-pointer is set for profiling
if(NOT MSVC)
  set(CMAKE_CXX_FLAGS_RELWITHDEBINFO "${CMAKE_CXX_FLAGS_RELWITHDEBINFO} -fno-omit-frame-pointer")
else()
  set(CMAKE_CXX_FLAGS_RELWITHDEBINFO "${CMAKE_CXX_FLAGS_RELWITHDEBINFO} /Oy-")
endif()

message(STATUS "PARLAY VERSION ${PARLAY_VERSION}")
message(STATUS "--------------- General configuration -------------")
message(STATUS "CMake Generator:                ${CMAKE_GENERATOR}")
message(STATUS "Compiler:                       ${CMAKE_CXX_COMPILER_ID} ${CMAKE_CXX_COMPILER_VERSION}")
message(STATUS "Build type:                     ${CMAKE_BUILD_TYPE}")
message(STATUS "CMAKE_CXX_FLAGS:                ${CMAKE_CXX_FLAGS}")
message(STATUS "CMAKE_CXX_FLAGS_DEBUG:          ${CMAKE_CXX_FLAGS_DEBUG}")
message(STATUS "CMAKE_CXX_FLAGS_RELEASE:        ${CMAKE_CXX_FLAGS_RELEASE}")
message(STATUS "CMAKE_CXX_FLAGS_RELWITHDEBINFO: ${CMAKE_CXX_FLAGS_RELWITHDEBINFO}")
message(STATUS "CMAKE_EXE_LINKER_FLAGS          ${CMAKE_EXE_LINKER_FLAGS}")
message(STATUS "CMAKE_INSTALL_PREFIX:           ${CMAKE_INSTALL_PREFIX}" )

# Set module path
list(APPEND CMAKE_MODULE_PATH "${PARLAY_SOURCE_DIR}/cmake")

# -------------------------------------------------------------------
#                       Library definition

add_library(parlay INTERFACE)
set(PARLAY_INCLUDE_DIR "${PARLAY_SOURCE_DIR}/include")
target_include_directories(parlay INTERFACE
  $<BUILD_INTERFACE:${PARLAY_INCLUDE_DIR}>
  $<INSTALL_INTERFACE:${CMAKE_INSTALL_INCLUDEDIR}>)
target_compile_features(parlay INTERFACE cxx_std_17)

# Link against system threads
find_package(Threads REQUIRED)
target_link_libraries(parlay INTERFACE Threads::Threads)

# -------------------------------------------------------------------
#              Support for alternative parallel runtimes

option(PARLAY_CILKPLUS "Enable integration with CilkPlus")
option(PARLAY_OPENCILK "Enable integration with OpenCilk")
option(PARLAY_OPENMP "Enable integration with OpenMP")
option(PARLAY_TBB "Enable integration with TBB")
option(PARLAY_SEQUENTIAL "Run Parlay with no parallelism")

if (PARLAY_CILKPLUS)
  message(STATUS "Parlay CilkPlus integration enabled")
  check_cxx_compiler_flag("-fcilkplus" CILKPLUS_SUPPORT)
  if(CILKPLUS_SUPPORT)
    target_compile_definitions(parlay INTERFACE PARLAY_CILKPLUS)
    target_compile_options(parlay INTERFACE "-fcilkplus")
    target_link_options(parlay INTERFACE "-fcilkplus")
  else()
    message(FATAL_ERROR "You are trying to enable CilkPlus integration, but your compiler does not support CilkPlus.
                         You'll need to switch to a compiler that does, or turn it off (-DPARLAY_CILKPLUS=Off)")
  endif()

elseif(PARLAY_OPENCILK)
  message(STATUS "Parlay OpenCilk integration enabled")
  check_cxx_compiler_flag("-fopencilk" OPENCILK_SUPPORT)
  if(OPENCILK_SUPPORT)
    target_compile_definitions(parlay INTERFACE PARLAY_OPENCILK)
    target_compile_options(parlay INTERFACE "-fopencilk")
    target_link_options(parlay INTERFACE "-fopencilk")
  else()
    message(FATAL_ERROR "You are trying to enable OpenCilk integration, but your compiler does not support OpenCilk.
                         You'll need to switch to a compiler that does, or turn it off (-PARLAY_OPENCILK=Off)")
  endif()
elseif(PARLAY_OPENMP)
  message(STATUS "Parlay OpenMP integration enabled")
  find_package(OpenMP)
  if(OpenMP_CXX_FOUND)
    target_compile_definitions(parlay INTERFACE PARLAY_OPENMP)
    target_link_libraries(parlay INTERFACE OpenMP::OpenMP_CXX)
  else()
    message(FATAL_ERROR "You are trying to enable OpenMP integration, but your compiler does not support OpenMP, or
                         maybe you don't have OpenMP installed. Fix this, or turn it off (-PARLAY_OPENMP=Off)")
  endif()
elseif(PARLAY_TBB)
  message(STATUS "Parlay TBB integration enabled")
  find_package(TBB)
  if(TBB_FOUND)
    target_compile_definitions(parlay INTERFACE PARLAY_TBB)
    target_link_libraries(parlay INTERFACE TBB::tbb)
  else()
    message(FATAL_ERROR "You are trying to enable TBB integration, but the TBB library could not be found. Install it,
                         point CMake towards where you have it installed, or turn it off (-PARLAY_TBB=Off)")
  endif()
elseif(PARLAY_SEQUENTIAL)
  message(STATUS "Parlay sequential mode enabled (no parallelism!!)")
  target_compile_definitions(parlay INTERFACE PARLAY_SEQUENTIAL)
endif()


# -------------------------------------------------------------------
#                         Installation

install(TARGETS parlay
        EXPORT parlay_Targets
        ARCHIVE DESTINATION ${CMAKE_INSTALL_LIBDIR}
        LIBRARY DESTINATION ${CMAKE_INSTALL_LIBDIR}
        RUNTIME DESTINATION ${CMAKE_INSTALL_BINDIR})
        
include(CMakePackageConfigHelpers)
write_basic_package_version_file("ParlayConfigVersion.cmake"
                                 VERSION ${PROJECT_VERSION}
                                 COMPATIBILITY SameMajorVersion)
                                 
configure_package_config_file(
  "${PROJECT_SOURCE_DIR}/cmake/ParlayConfig.cmake.in"
  "${PROJECT_BINARY_DIR}/ParlayConfig.cmake"
  INSTALL_DESTINATION
  ${CMAKE_INSTALL_DATAROOTDIR}/parlay/cmake)

install(EXPORT parlay_Targets
        FILE ParlayTargets.cmake
        NAMESPACE Parlay::
        DESTINATION ${CMAKE_INSTALL_DATAROOTDIR}/parlay/cmake)
        
install(FILES "${PROJECT_BINARY_DIR}/ParlayConfig.cmake"
              "${PROJECT_BINARY_DIR}/ParlayConfigVersion.cmake"
        DESTINATION ${CMAKE_INSTALL_DATAROOTDIR}/parlay/cmake)
        
install(DIRECTORY ${PARLAY_INCLUDE_DIR}/parlay DESTINATION include)

# -------------------------------------------------------------------
#                       Static analysis

message(STATUS "-------------------------- Static Analysis ------------------------")
add_subdirectory(analysis)

# -------------------------------------------------------------------
#                         Unit tests

message(STATUS "-------------------------- Unit Tests ------------------------")

# User option to build unit tests
option(PARLAY_TEST  "Build unit tests"       OFF)

if (PARLAY_TEST)
  # Set CMake options for GoogleTest
  set(gtest_force_shared_crt ON CACHE BOOL "" FORCE)
  set(INSTALL_GTEST OFF CACHE BOOL "" FORCE)
  set(BUILD_GMOCK OFF CACHE BOOL "" FORCE)
  set(gtest_disable_pthreads ON CACHE BOOL "" FORCE)

  # Download and configure GoogleTest
  include(FetchContent)
  FetchContent_Declare(googletest
    GIT_REPOSITORY  https://github.com/google/googletest.git
    GIT_TAG         main
  )
  FetchContent_GetProperties(googletest)
  if(NOT googletest_POPULATED)
    message(STATUS "testing: Configuring GoogleTest")
    FetchContent_Populate(googletest)  
    set(CMAKE_SUPPRESS_DEVELOPER_WARNINGS 1 CACHE BOOL "")
    add_subdirectory(${googletest_SOURCE_DIR}
                     ${googletest_BINARY_DIR}
                     EXCLUDE_FROM_ALL)
  endif()

  # Include test targets
  message(STATUS "testing: Enabled")
  include(CTest)
  add_subdirectory(test)

else()
  message(STATUS "testing: Disabled (enable with -DPARLAY_TEST=On)")
endif()

# -------------------------------------------------------------------
#                       Benchmarks

message(STATUS "------------------- Benchmarks --------------------")

# User option to build benchmarks
option(PARLAY_BENCHMARK    "Build microbenchmarks"  OFF)

if (PARLAY_BENCHMARK)
  # Benchmark should not run its own unit tests
  set(BENCHMARK_ENABLE_TESTING OFF CACHE BOOL "" FORCE)
  set(BENCHMARK_ENABLE_GTEST_TESTS OFF CACHE BOOL "" FORCE)

  # Download Benchmark library
  include(FetchContent)
  FetchContent_Declare(benchmark
    GIT_REPOSITORY  https://github.com/google/benchmark.git
<<<<<<< HEAD
    GIT_TAG         6d50251d8e6ed6b7f6eb1e12c558d2808fb4ddaa
=======
    GIT_TAG         v1.7.1
>>>>>>> 6e12b068
  )
  FetchContent_GetProperties(benchmark)
  if(NOT benchmark_POPULATED)
    message(STATUS "benchmarks: Configuring Google Benchmark")
    FetchContent_Populate(benchmark)
    set(CMAKE_SUPPRESS_DEVELOPER_WARNINGS 1 CACHE BOOL "")
    add_subdirectory(${benchmark_SOURCE_DIR}
                     ${benchmark_BINARY_DIR}
                     EXCLUDE_FROM_ALL)
  endif()

  # Include benchmark targets
  message(STATUS "benchmarks: Enabled")
  add_subdirectory(benchmark)

else()
  message(STATUS "benchmarks: Disabled (enable with -DPARLAY_BENCHMARK=On)")
endif()

# -------------------------------------------------------------------
#                          Examples

message(STATUS "------------------- Examples --------------------")

# User option to build benchmarks
option(PARLAY_EXAMPLES    "Build examples"  OFF)

if (PARLAY_EXAMPLES)
  message(STATUS "examples: Enabled")
  add_subdirectory(examples)
else()
  message(STATUS "examples: Disabled (enable with -DPARLAY_EXAMPLES=On)")
endif()

option(PARLAY_EXAMPLE_DATA  "Download example data"  OFF)

if (PARLAY_EXAMPLE_DATA)
  message(STATUS "example data: On")
  include(FetchContent)
  FetchContent_Declare(
    exampleData
    URL http://www.cs.cmu.edu/~parlay/data.tar.gz
    SOURCE_DIR ${CMAKE_CURRENT_BINARY_DIR}/data
  )
  FetchContent_MakeAvailable(exampleData)
else()
  message(STATUS "example data: Off (add -DPARLAY_EXAMPLE_DATA=On to download)")
endif()<|MERGE_RESOLUTION|>--- conflicted
+++ resolved
@@ -208,11 +208,7 @@
   include(FetchContent)
   FetchContent_Declare(benchmark
     GIT_REPOSITORY  https://github.com/google/benchmark.git
-<<<<<<< HEAD
-    GIT_TAG         6d50251d8e6ed6b7f6eb1e12c558d2808fb4ddaa
-=======
     GIT_TAG         v1.7.1
->>>>>>> 6e12b068
   )
   FetchContent_GetProperties(benchmark)
   if(NOT benchmark_POPULATED)
